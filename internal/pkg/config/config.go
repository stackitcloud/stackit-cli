package config

import (
	"fmt"
	"os"
	"path/filepath"

	"github.com/spf13/cobra"
	"github.com/spf13/viper"
)

// Supported config keys
const (
	AsyncKey            = "async"
	OutputFormatKey     = "output_format"
	ProjectIdKey        = "project_id"
	SessionTimeLimitKey = "session_time_limit"

	DNSCustomEndpointKey            = "dns_custom_endpoint"
	MembershipCustomEndpointKey     = "membership_custom_endpoint"
	MongoDBFlexCustomEndpointKey    = "mongodbflex_custom_endpoint"
	OpenSearchCustomEndpointKey     = "opensearch_custom_endpoint"
	PostgresFlexCustomEndpointKey   = "postgresflex_custom_endpoint"
	ResourceManagerEndpointKey      = "resource_manager_custom_endpoint"
	ServiceAccountCustomEndpointKey = "service_account_custom_endpoint"
	SKECustomEndpointKey            = "ske_custom_endpoint"
<<<<<<< HEAD
	ResourceManagerEndpointKey      = "resource_manager_custom_endpoint"
	OpenSearchCustomEndpointKey     = "opensearch_custom_endpoint"
	RedisCustomEndpointKey          = "redis_custom_endpoint"
	RabbitMQCustomEndpointKey       = "rabbitmq_custom_endpoint"
=======
>>>>>>> 95b3bda0

	AsyncDefault            = "false"
	SessionTimeLimitDefault = "2h"
)

// Backend config keys
const (
	configFolder        = ".stackit"
	configFileName      = "cli-config"
	configFileExtension = "json"
	ProjectNameKey      = "project_name"
)

var ConfigKeys = []string{
	AsyncKey,
	OutputFormatKey,
	ProjectIdKey,
	SessionTimeLimitKey,

	DNSCustomEndpointKey,
	OpenSearchCustomEndpointKey,
	PostgresFlexCustomEndpointKey,
	ResourceManagerEndpointKey,
	MembershipCustomEndpointKey,
	MongoDBFlexCustomEndpointKey,
	ServiceAccountCustomEndpointKey,
	SKECustomEndpointKey,
<<<<<<< HEAD
	ResourceManagerEndpointKey,
	OpenSearchCustomEndpointKey,
	RedisCustomEndpointKey,
	RabbitMQCustomEndpointKey,
=======
>>>>>>> 95b3bda0
}

func InitConfig() {
	home, err := os.UserHomeDir()
	cobra.CheckErr(err)
	configFolderPath := filepath.Join(home, configFolder)
	configFilePath := filepath.Join(configFolderPath, fmt.Sprintf("%s.%s", configFileName, configFileExtension))

	viper.SetConfigName(configFileName)
	viper.SetConfigType(configFileExtension)
	viper.AddConfigPath(configFolderPath)

	err = createFolderIfNotExists(configFolderPath)
	cobra.CheckErr(err)
	err = createFileIfNotExists(configFilePath)
	cobra.CheckErr(err)

	err = viper.ReadInConfig()
	cobra.CheckErr(err)
	setConfigDefaults()

	err = viper.WriteConfigAs(configFilePath)
	cobra.CheckErr(err)

	// Needs to be done after WriteConfigAs, otherwise it would write
	// the environment variables to the config file
	viper.AutomaticEnv()
	viper.SetEnvPrefix("stackit")
}

func createFolderIfNotExists(folderPath string) error {
	_, err := os.Stat(folderPath)
	if os.IsNotExist(err) {
		err := os.MkdirAll(folderPath, os.ModePerm)
		if err != nil {
			return err
		}
	} else if err != nil {
		return err
	}
	return nil
}

func createFileIfNotExists(filePath string) error {
	_, err := os.Stat(filePath)
	if os.IsNotExist(err) {
		err := viper.SafeWriteConfigAs(filePath)
		if err != nil {
			return err
		}
	} else if err != nil {
		return err
	}
	return nil
}

// All config keys should be set to a default value so that they can be set as an environment variable
// They will not show in the config list if they are empty
func setConfigDefaults() {
	viper.SetDefault(AsyncKey, AsyncDefault)
	viper.SetDefault(OutputFormatKey, "")
	viper.SetDefault(ProjectIdKey, "")
	viper.SetDefault(SessionTimeLimitKey, SessionTimeLimitDefault)
	viper.SetDefault(DNSCustomEndpointKey, "")
	viper.SetDefault(MembershipCustomEndpointKey, "")
	viper.SetDefault(MongoDBFlexCustomEndpointKey, "")
	viper.SetDefault(OpenSearchCustomEndpointKey, "")
	viper.SetDefault(PostgresFlexCustomEndpointKey, "")
	viper.SetDefault(ResourceManagerEndpointKey, "")
	viper.SetDefault(ServiceAccountCustomEndpointKey, "")
	viper.SetDefault(SKECustomEndpointKey, "")
}<|MERGE_RESOLUTION|>--- conflicted
+++ resolved
@@ -21,16 +21,11 @@
 	MongoDBFlexCustomEndpointKey    = "mongodbflex_custom_endpoint"
 	OpenSearchCustomEndpointKey     = "opensearch_custom_endpoint"
 	PostgresFlexCustomEndpointKey   = "postgresflex_custom_endpoint"
+	RabbitMQCustomEndpointKey       = "rabbitmq_custom_endpoint"
+	RedisCustomEndpointKey          = "redis_custom_endpoint"
 	ResourceManagerEndpointKey      = "resource_manager_custom_endpoint"
 	ServiceAccountCustomEndpointKey = "service_account_custom_endpoint"
 	SKECustomEndpointKey            = "ske_custom_endpoint"
-<<<<<<< HEAD
-	ResourceManagerEndpointKey      = "resource_manager_custom_endpoint"
-	OpenSearchCustomEndpointKey     = "opensearch_custom_endpoint"
-	RedisCustomEndpointKey          = "redis_custom_endpoint"
-	RabbitMQCustomEndpointKey       = "rabbitmq_custom_endpoint"
-=======
->>>>>>> 95b3bda0
 
 	AsyncDefault            = "false"
 	SessionTimeLimitDefault = "2h"
@@ -56,15 +51,11 @@
 	ResourceManagerEndpointKey,
 	MembershipCustomEndpointKey,
 	MongoDBFlexCustomEndpointKey,
+	RabbitMQCustomEndpointKey,
+	RedisCustomEndpointKey,
+	ResourceManagerEndpointKey,
 	ServiceAccountCustomEndpointKey,
 	SKECustomEndpointKey,
-<<<<<<< HEAD
-	ResourceManagerEndpointKey,
-	OpenSearchCustomEndpointKey,
-	RedisCustomEndpointKey,
-	RabbitMQCustomEndpointKey,
-=======
->>>>>>> 95b3bda0
 }
 
 func InitConfig() {
