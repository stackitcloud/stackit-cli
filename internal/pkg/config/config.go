--- conflicted
+++ resolved
@@ -48,11 +48,8 @@
 	IaaSCustomEndpointKey              = "iaas_custom_endpoint"
 	TokenCustomEndpointKey             = "token_custom_endpoint"
 	GitCustomEndpointKey               = "git_custom_endpoint"
-<<<<<<< HEAD
+	IntakeCustomEndpointKey            = "intake_custom_endpoint"
 	CDNCustomEndpointKey               = "cdn_custom_endpoint"
-=======
-	IntakeCustomEndpointKey            = "intake_custom_endpoint"
->>>>>>> 7c49ae17
 
 	ProjectNameKey     = "project_name"
 	DefaultProfileName = "default"
