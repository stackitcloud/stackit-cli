--- conflicted
+++ resolved
@@ -82,36 +82,22 @@
 		getPublicIpResp  *iaas.PublicIp
 	}
 	tests := []struct {
-<<<<<<< HEAD
-		name    string
-		args    args
-		want    string
-		wantErr bool
-=======
 		name                   string
 		args                   args
 		wantPublicIp           string
 		wantAssociatedResource string
 		wantErr                bool
->>>>>>> d01bfef7
 	}{
 		{
 			name: "base",
 			args: args{
 				getPublicIpResp: &iaas.PublicIp{
 					Ip:               utils.Ptr("1.2.3.4"),
-<<<<<<< HEAD
-					NetworkInterface: iaas.NewNullableString(utils.Ptr("1.2.3.4")),
-				},
-			},
-			want: "1.2.3.4",
-=======
 					NetworkInterface: iaas.NewNullableString(utils.Ptr("5.6.7.8")),
 				},
 			},
 			wantPublicIp:           "1.2.3.4",
 			wantAssociatedResource: "5.6.7.8",
->>>>>>> d01bfef7
 		},
 		{
 			name: "get public ip fails",
@@ -127,25 +113,16 @@
 				GetPublicIpFails: tt.args.getPublicIpFails,
 				GetPublicIpResp:  tt.args.getPublicIpResp,
 			}
-<<<<<<< HEAD
-			got, _, err := GetPublicIP(context.Background(), m, "", "")
-=======
 			gotPublicIP, gotAssociatedResource, err := GetPublicIP(context.Background(), m, "", "")
->>>>>>> d01bfef7
 			if (err != nil) != tt.wantErr {
 				t.Errorf("GetPublicIP() error = %v, wantErr %v", err, tt.wantErr)
 				return
 			}
-<<<<<<< HEAD
-			if got != tt.want {
-				t.Errorf("GetPublicIP() = %v, want %v", got, tt.want)
-=======
 			if gotPublicIP != tt.wantPublicIp {
 				t.Errorf("GetPublicIP() = %v, want public IP %v", gotPublicIP, tt.wantPublicIp)
 			}
 			if gotAssociatedResource != tt.wantAssociatedResource {
 				t.Errorf("GetPublicIP() = %v, want associated resource %v", gotAssociatedResource, tt.wantAssociatedResource)
->>>>>>> d01bfef7
 			}
 		})
 	}
