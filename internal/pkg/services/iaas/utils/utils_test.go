--- conflicted
+++ resolved
@@ -11,13 +11,10 @@
 )
 
 type IaaSClientMocked struct {
-<<<<<<< HEAD
 	GetPublicIpFails         bool
 	GetPublicIpResp          *iaas.PublicIp
-=======
 	GetServerFails           bool
 	GetServerResp            *iaas.Server
->>>>>>> 767ed65f
 	GetVolumeFails           bool
 	GetVolumeResp            *iaas.Volume
 	GetNetworkFails          bool
@@ -30,19 +27,17 @@
 	GetNetworkAreaRangeResp  *iaas.NetworkRange
 }
 
-<<<<<<< HEAD
 func (m *IaaSClientMocked) GetPublicIPExecute(_ context.Context, _, _ string) (*iaas.PublicIp, error) {
 	if m.GetPublicIpFails {
 		return nil, fmt.Errorf("could not get public ip")
 	}
 	return m.GetPublicIpResp, nil
-=======
+
 func (m *IaaSClientMocked) GetServerExecute(_ context.Context, _, _ string) (*iaas.Server, error) {
 	if m.GetServerFails {
 		return nil, fmt.Errorf("could not get server")
 	}
 	return m.GetServerResp, nil
->>>>>>> 767ed65f
 }
 
 func (m *IaaSClientMocked) GetVolumeExecute(_ context.Context, _, _ string) (*iaas.Volume, error) {
@@ -79,18 +74,57 @@
 	}
 	return m.GetNetworkAreaRangeResp, nil
 }
-
-<<<<<<< HEAD
+  
 func TestGetPublicIp(t *testing.T) {
 	type args struct {
 		getPublicIpFails bool
 		getPublicIpResp  *iaas.PublicIp
-=======
+	}
+	tests := []struct {
+		name    string
+		args    args
+		want    string
+		wantErr bool
+	}{
+		{
+			name: "base",
+			args: args{
+				getPublicIpResp: &iaas.PublicIp{
+					Ip: utils.Ptr("1.2.3.4"),
+				},
+			},
+			want: "1.2.3.4",
+		},
+		{
+			name: "get public ip fails",
+			args: args{
+				getPublicIpFails: true,
+			},
+			wantErr: true,
+		},
+	}
+	for _, tt := range tests {
+		t.Run(tt.name, func(t *testing.T) {
+			m := &IaaSClientMocked{
+				GetPublicIpFails: tt.args.getPublicIpFails,
+				GetPublicIpResp:  tt.args.getPublicIpResp,
+			}
+			got, err := GetPublicIP(context.Background(), m, "", "")
+			if (err != nil) != tt.wantErr {
+				t.Errorf("GetPublicIP() error = %v, wantErr %v", err, tt.wantErr)
+				return
+			}
+			if got != tt.want {
+				t.Errorf("GetPublicIP() = %v, want %v", got, tt.want)
+			}
+		})
+	}
+}
+  
 func TestGetServerName(t *testing.T) {
 	type args struct {
 		getInstanceFails bool
 		getInstanceResp  *iaas.Server
->>>>>>> 767ed65f
 	}
 	tests := []struct {
 		name    string
@@ -101,18 +135,6 @@
 		{
 			name: "base",
 			args: args{
-<<<<<<< HEAD
-				getPublicIpResp: &iaas.PublicIp{
-					Ip: utils.Ptr("1.2.3.4"),
-				},
-			},
-			want: "1.2.3.4",
-		},
-		{
-			name: "get public ip fails",
-			args: args{
-				getPublicIpFails: true,
-=======
 				getInstanceResp: &iaas.Server{
 					Name: utils.Ptr("test"),
 				},
@@ -123,26 +145,13 @@
 			name: "get server fails",
 			args: args{
 				getInstanceFails: true,
->>>>>>> 767ed65f
-			},
-			wantErr: true,
-		},
-	}
-	for _, tt := range tests {
-		t.Run(tt.name, func(t *testing.T) {
-			m := &IaaSClientMocked{
-<<<<<<< HEAD
-				GetPublicIpFails: tt.args.getPublicIpFails,
-				GetPublicIpResp:  tt.args.getPublicIpResp,
-			}
-			got, err := GetPublicIP(context.Background(), m, "", "")
-			if (err != nil) != tt.wantErr {
-				t.Errorf("GetPublicIP() error = %v, wantErr %v", err, tt.wantErr)
-				return
-			}
-			if got != tt.want {
-				t.Errorf("GetPublicIP() = %v, want %v", got, tt.want)
-=======
+			},
+			wantErr: true,
+		},
+	}
+	for _, tt := range tests {
+		t.Run(tt.name, func(t *testing.T) {
+			m := &IaaSClientMocked{
 				GetServerFails: tt.args.getInstanceFails,
 				GetServerResp:  tt.args.getInstanceResp,
 			}
@@ -153,7 +162,6 @@
 			}
 			if got != tt.want {
 				t.Errorf("GetServerName() = %v, want %v", got, tt.want)
->>>>>>> 767ed65f
 			}
 		})
 	}
