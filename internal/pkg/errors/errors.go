package errors

import (
	"fmt"
	"strings"

	"github.com/spf13/cobra"
)

const (
	MISSING_PROJECT_ID = `the project ID is not currently set.
	
It can be set on the command level by re-running your command with the --project-id flag.
	
You can configure it for all commands by running:
	
  $ stackit config set --project-id xxx
	
or you can also set it through the environment variable [STACKIT_PROJECT_ID]`

	EMPTY_UPDATE = `please specify at least one field to update.
	
Get details on the available flags by re-running your command with the --help flag.`

	REQUIRED_MUTUALLY_EXCLUSIVE_FLAGS = `the following flags are mutually exclusive and at least one of them is required: %s`

	FAILED_AUTH = `you are not authenticated.

You can authenticate as a user by running:
  $ stackit auth login

or use a service account by running:
  $ stackit auth activate-service-account`

	FAILED_SERVICE_ACCOUNT_ACTIVATION = `could not setup authentication based on the provided service account credentials. 
Please double check if they are correctly configured.

For more details run:
  $ stackit auth activate-service-account -h`

	SET_INEXISTENT_PROFILE = `the configuration profile %[1]q you are trying to set doesn't exist.

To create it, run:
  $ stackit config profile create %[1]q`

	DELETE_INEXISTENT_PROFILE = `the configuration profile %q does not exist.

To list all profiles, run:
  $ stackit config profile list`

	DELETE_DEFAULT_PROFILE = `the default configuration profile %q cannot be deleted.`

	OBSERVABILITY_INVALID_INPUT_PLAN = `the instance plan was not correctly provided. 

Either provide the plan ID:
  $ %[1]s --plan-id <PLAN ID> [flags]

or provide plan name:
  $ %[1]s --plan-name <PLAN NAME> [flags]

For more details on the available plans, run:
  $ stackit %[2]s plans`

	OBSERVABILITY_INVALID_PLAN = `the provided instance plan is not valid.
	
  %s
  
  For more details on the available plans, run:
	$ stackit %s plans`

	DSA_INVALID_INPUT_PLAN = `the instance plan was not correctly provided. 

Either provide the plan ID:
  $ %[1]s --plan-id <PLAN ID> [flags]

or provide plan name and version:
  $ %[1]s --plan-name <PLAN NAME> --version <VERSION> [flags]

For more details on the available plans, run:
  $ stackit %[2]s plans`

	DSA_INVALID_PLAN = `the provided instance plan is not valid.
	
%s

For more details on the available plans, run:
  $ stackit %s plans`

	DATABASE_INVALID_INPUT_FLAVOR = `the instance flavor was not correctly provided. 

Either provide flavor ID by:
  $ %[1]s --flavor-id <FLAVOR ID> [flags]

or provide CPU and RAM:
  $ %[1]s --cpu <CPU> --ram <RAM> [flags]

For more details on the available flavors, run:
  $ stackit %[2]s options --flavors`

	DATABASE_INVALID_FLAVOR = `the provided instance flavor is not valid.
	
%s

For more details on the available flavors, run:
  $ stackit %s options --flavors`

	DATABASE_INVALID_STORAGE = `invalid instance storage.
	
%[1]s

For more details on the available storages for the configured flavor (%[3]s), run:
  $ stackit %[2]s options --storages --flavor-id %[3]s`

	FLAG_VALIDATION = `the provided flag --%s is invalid: %s`

	ARG_VALIDATION = `the provided argument "%s" is invalid: %s`

	ARG_UNKNOWN = `unknown argument %q`

	ARG_MISSING = `missing argument %q`

	SINGLE_ARG_EXPECTED = `expected 1 argument %q, %d were provided`

	SINGLE_OPTIONAL_ARG_EXPECTED = `expected no more than 1 argument %q, %d were provided`

	SUBCOMMAND_UNKNOWN = `unknown subcommand %q`

	SUBCOMMAND_MISSING = `missing subcommand`

	INVALID_PROFILE_NAME = `the profile name %q is invalid.
	
The profile name can only contain lowercase letters, numbers, and "-" and cannot be empty or "default". It can't start with a "-".`

	USAGE_TIP = `For usage help, run:
  $ %s --help`

	SERVICE_DISABLED = `This service isn't enabled for the current project.

To enable it, run:
  $ stackit %s enable`

	IAAS_SERVER_MISSING_VOLUME_SIZE = `The "boot-volume-size" flag must be provided when "boot-volume-source-type" is "image".`

	IAAS_SERVER_MISSING_VOLUME_ID = `The "boot-volume-source-id" flag must be provided together with "boot-volume-source-type" flag.`

	IAAS_SERVER_MISSING_VOLUME_TYPE = `The "boot-volume-source-type" flag must be provided together with "boot-volume-source-id" flag.`

	IAAS_SERVER_MISSING_IMAGE_OR_VOLUME_FLAGS = `Either "image-id" or "boot-volume-source-type" and "boot-volume-source-id" flags must be provided.`

<<<<<<< HEAD
	IAAS_SECURITY_GROUP_RULE_PROTOCOL_PORT_RANGE_CONFLICT = `"port-range-min" and "port-range-max" attributes can't be provided if "protocol-name" is set to "icmp" or "ipv6-icmp"`

	IAAS_SECURITY_GROUP_RULE_PROTOCOL_PARAMETERS_CONFLICT = `"icmp-parameter-code" and "icmp-parameter-type" attributes can't be provided if "protocol-name" is not "icmp" or "ipv6-icmp"`
)

type SecurityGroupRuleProtocolParametersConflictError struct {
	Cmd *cobra.Command
}

func (e *SecurityGroupRuleProtocolParametersConflictError) Error() string {
	return IAAS_SECURITY_GROUP_RULE_PROTOCOL_PARAMETERS_CONFLICT
}

type SecurityGroupRuleProtocolPortRangeConflictError struct {
	Cmd *cobra.Command
}

func (e *SecurityGroupRuleProtocolPortRangeConflictError) Error() string {
	return IAAS_SECURITY_GROUP_RULE_PROTOCOL_PORT_RANGE_CONFLICT
=======
	IAAS_SERVER_NIC_ATTACH_MISSING_NIC_ID = `The "network-interface-id" flag must be provided if the "create" flag is not provided.`

	IAAS_SERVER_NIC_DETACH_MISSING_NIC_ID = `The "network-interface-id" flag must be provided if the "delete" flag is not provided.`
)

type ServerNicAttachMissingNicIdError struct {
	Cmd *cobra.Command
}

func (e *ServerNicAttachMissingNicIdError) Error() string {
	return IAAS_SERVER_NIC_ATTACH_MISSING_NIC_ID
}

type ServerNicDetachMissingNicIdError struct {
	Cmd *cobra.Command
}

func (e *ServerNicDetachMissingNicIdError) Error() string {
	return IAAS_SERVER_NIC_DETACH_MISSING_NIC_ID
>>>>>>> c715b0ac
}

type ServerCreateMissingVolumeIdError struct {
	Cmd *cobra.Command
}

func (e *ServerCreateMissingVolumeIdError) Error() string {
	return IAAS_SERVER_MISSING_VOLUME_ID
}

type ServerCreateMissingVolumeTypeError struct {
	Cmd *cobra.Command
}

func (e *ServerCreateMissingVolumeTypeError) Error() string {
	return IAAS_SERVER_MISSING_VOLUME_TYPE
}

type ServerCreateMissingFlagsError struct {
	Cmd *cobra.Command
}

func (e *ServerCreateMissingFlagsError) Error() string {
	return IAAS_SERVER_MISSING_IMAGE_OR_VOLUME_FLAGS
}

type ServerCreateError struct {
	Cmd *cobra.Command
}

func (e *ServerCreateError) Error() string {
	return IAAS_SERVER_MISSING_VOLUME_SIZE
}

type ProjectIdError struct{}

func (e *ProjectIdError) Error() string {
	return MISSING_PROJECT_ID
}

type EmptyUpdateError struct{}

func (e *EmptyUpdateError) Error() string {
	return EMPTY_UPDATE
}

type AuthError struct{}

func (e *AuthError) Error() string {
	return FAILED_AUTH
}

type ActivateServiceAccountError struct{}

func (e *ActivateServiceAccountError) Error() string {
	return FAILED_SERVICE_ACCOUNT_ACTIVATION
}

type SetInexistentProfile struct {
	Profile string
}

func (e *SetInexistentProfile) Error() string {
	return fmt.Sprintf(SET_INEXISTENT_PROFILE, e.Profile)
}

type DeleteInexistentProfile struct {
	Profile string
}

func (e *DeleteInexistentProfile) Error() string {
	return fmt.Sprintf(DELETE_INEXISTENT_PROFILE, e.Profile)
}

type DeleteDefaultProfile struct {
	DefaultProfile string
}

func (e *DeleteDefaultProfile) Error() string {
	return fmt.Sprintf(DELETE_DEFAULT_PROFILE, e.DefaultProfile)
}

type ObservabilityInputPlanError struct {
	Cmd  *cobra.Command
	Args []string
}

func (e *ObservabilityInputPlanError) Error() string {
	fullCommandPath := e.Cmd.CommandPath()
	if len(e.Args) > 0 {
		fullCommandPath = fmt.Sprintf("%s %s", fullCommandPath, strings.Join(e.Args, " "))
	}
	// Assumes a structure of the form "stackit <service> <resource> <operation>"
	service := e.Cmd.Parent().Parent().Use

	return fmt.Sprintf(OBSERVABILITY_INVALID_INPUT_PLAN, fullCommandPath, service)
}

type ObservabilityInvalidPlanError struct {
	Service string
	Details string
}

func (e *ObservabilityInvalidPlanError) Error() string {
	return fmt.Sprintf(OBSERVABILITY_INVALID_PLAN, e.Details, e.Service)
}

type DSAInputPlanError struct {
	Cmd  *cobra.Command
	Args []string
}

func (e *DSAInputPlanError) Error() string {
	fullCommandPath := e.Cmd.CommandPath()
	if len(e.Args) > 0 {
		fullCommandPath = fmt.Sprintf("%s %s", fullCommandPath, strings.Join(e.Args, " "))
	}
	// Assumes a structure of the form "stackit <service> <resource> <operation>"
	service := e.Cmd.Parent().Parent().Use

	return fmt.Sprintf(DSA_INVALID_INPUT_PLAN, fullCommandPath, service)
}

type DSAInvalidPlanError struct {
	Service string
	Details string
}

func (e *DSAInvalidPlanError) Error() string {
	return fmt.Sprintf(DSA_INVALID_PLAN, e.Details, e.Service)
}

type DatabaseInputFlavorError struct {
	Service string
	Cmd     *cobra.Command
	Args    []string
}

func (e *DatabaseInputFlavorError) Error() string {
	fullCommandPath := e.Cmd.CommandPath()
	if len(e.Args) > 0 {
		fullCommandPath = fmt.Sprintf("%s %s", fullCommandPath, strings.Join(e.Args, " "))
	}

	if e.Service == "" {
		// Assumes a structure of the form "stackit <service> <resource> <operation>"
		e.Service = e.Cmd.Parent().Parent().Use
	}

	return fmt.Sprintf(DATABASE_INVALID_INPUT_FLAVOR, fullCommandPath, e.Service)
}

type DatabaseInvalidFlavorError struct {
	Service string
	Details string
}

func (e *DatabaseInvalidFlavorError) Error() string {
	return fmt.Sprintf(DATABASE_INVALID_FLAVOR, e.Details, e.Service)
}

type DatabaseInvalidStorageError struct {
	Service  string
	Details  string
	FlavorId string
}

func (e *DatabaseInvalidStorageError) Error() string {
	return fmt.Sprintf(DATABASE_INVALID_STORAGE, e.Details, e.Service, e.FlavorId)
}

type FlagValidationError struct {
	Flag    string
	Details string
}

func (e *FlagValidationError) Error() string {
	return fmt.Sprintf(FLAG_VALIDATION, e.Flag, e.Details)
}

type RequiredMutuallyExclusiveFlagsError struct {
	Flags []string
}

func (e *RequiredMutuallyExclusiveFlagsError) Error() string {
	return fmt.Sprintf(REQUIRED_MUTUALLY_EXCLUSIVE_FLAGS, strings.Join(e.Flags, ", "))
}

type ArgValidationError struct {
	Arg     string
	Details string
}

func (e *ArgValidationError) Error() string {
	return fmt.Sprintf(ARG_VALIDATION, e.Arg, e.Details)
}

type SingleArgExpectedError struct {
	Cmd      *cobra.Command
	Expected string
	Count    int
}

func (e *SingleArgExpectedError) Error() string {
	var err error
	if e.Count > 1 {
		err = fmt.Errorf(SINGLE_ARG_EXPECTED, e.Expected, e.Count)
	} else {
		err = fmt.Errorf(ARG_MISSING, e.Expected)
	}
	return AppendUsageTip(err, e.Cmd).Error()
}

type SingleOptionalArgExpectedError struct {
	Cmd      *cobra.Command
	Expected string
	Count    int
}

func (e *SingleOptionalArgExpectedError) Error() string {
	err := fmt.Errorf(SINGLE_OPTIONAL_ARG_EXPECTED, e.Expected, e.Count)
	return AppendUsageTip(err, e.Cmd).Error()
}

// Used when an unexpected non-flag input (either arg or subcommand) is found
type InputUnknownError struct {
	ProvidedInput string
	Cmd           *cobra.Command
}

func (e *InputUnknownError) Error() string {
	// To decide whether the unexpected input is an arg or a subcommand, we assume that only leaf commands (ie, don't have subcomamnds) take args
	var err error
	if !e.Cmd.HasSubCommands() {
		err = fmt.Errorf(ARG_UNKNOWN, e.ProvidedInput)
	} else {
		err = fmt.Errorf(SUBCOMMAND_UNKNOWN, e.ProvidedInput)
	}
	return AppendUsageTip(err, e.Cmd).Error()
}

type SubcommandMissingError struct {
	Cmd *cobra.Command
}

func (e *SubcommandMissingError) Error() string {
	err := fmt.Errorf("%s", SUBCOMMAND_MISSING)
	return AppendUsageTip(err, e.Cmd).Error()
}

// Returns a wrapped error whose message adds a tip on how to check out --help for the command
func AppendUsageTip(err error, cmd *cobra.Command) error {
	tip := fmt.Sprintf(USAGE_TIP, cmd.CommandPath())
	return fmt.Errorf("%w.\n\n%s", err, tip)
}

type InvalidProfileNameError struct {
	Profile string
}

func (e *InvalidProfileNameError) Error() string {
	return fmt.Sprintf(INVALID_PROFILE_NAME, e.Profile)
}

type ServiceDisabledError struct {
	Service string
}

func (e *ServiceDisabledError) Error() string {
	return fmt.Sprintf(SERVICE_DISABLED, e.Service)
}<|MERGE_RESOLUTION|>--- conflicted
+++ resolved
@@ -147,10 +147,13 @@
 
 	IAAS_SERVER_MISSING_IMAGE_OR_VOLUME_FLAGS = `Either "image-id" or "boot-volume-source-type" and "boot-volume-source-id" flags must be provided.`
 
-<<<<<<< HEAD
 	IAAS_SECURITY_GROUP_RULE_PROTOCOL_PORT_RANGE_CONFLICT = `"port-range-min" and "port-range-max" attributes can't be provided if "protocol-name" is set to "icmp" or "ipv6-icmp"`
 
 	IAAS_SECURITY_GROUP_RULE_PROTOCOL_PARAMETERS_CONFLICT = `"icmp-parameter-code" and "icmp-parameter-type" attributes can't be provided if "protocol-name" is not "icmp" or "ipv6-icmp"`
+  
+  IAAS_SERVER_NIC_ATTACH_MISSING_NIC_ID = `The "network-interface-id" flag must be provided if the "create" flag is not provided.`
+
+	IAAS_SERVER_NIC_DETACH_MISSING_NIC_ID = `The "network-interface-id" flag must be provided if the "delete" flag is not provided.`
 )
 
 type SecurityGroupRuleProtocolParametersConflictError struct {
@@ -167,10 +170,6 @@
 
 func (e *SecurityGroupRuleProtocolPortRangeConflictError) Error() string {
 	return IAAS_SECURITY_GROUP_RULE_PROTOCOL_PORT_RANGE_CONFLICT
-=======
-	IAAS_SERVER_NIC_ATTACH_MISSING_NIC_ID = `The "network-interface-id" flag must be provided if the "create" flag is not provided.`
-
-	IAAS_SERVER_NIC_DETACH_MISSING_NIC_ID = `The "network-interface-id" flag must be provided if the "delete" flag is not provided.`
 )
 
 type ServerNicAttachMissingNicIdError struct {
@@ -187,7 +186,6 @@
 
 func (e *ServerNicDetachMissingNicIdError) Error() string {
 	return IAAS_SERVER_NIC_DETACH_MISSING_NIC_ID
->>>>>>> c715b0ac
 }
 
 type ServerCreateMissingVolumeIdError struct {
