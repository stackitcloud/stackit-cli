package globalflags

import (
	"fmt"

	"github.com/spf13/cobra"
	"github.com/spf13/pflag"
	"github.com/spf13/viper"
	"github.com/stackitcloud/stackit-cli/internal/pkg/config"
	"github.com/stackitcloud/stackit-cli/internal/pkg/flags"
	"github.com/stackitcloud/stackit-cli/internal/pkg/utils"
)

const (
<<<<<<< HEAD
	ProjectIdFlag    = "project-id"
	OutputFormatFlag = "output-format"
	AssumeYesFlag    = "assume-yes"
=======
	ProjectIdFlag     = "project-id"
	OutputFormatFlag  = "output-format"
	JSONOutputFormat  = "json"
	TableOutputFormat = "table"
>>>>>>> 0be5cb50
)

var outputFormatFlagOptions = []string{JSONOutputFormat, TableOutputFormat}

type GlobalFlagModel struct {
	ProjectId    string
	OutputFormat string
	AssumeYes    bool
}

func Configure(flagSet *pflag.FlagSet) error {
	flagSet.Var(flags.UUIDFlag(), ProjectIdFlag, "Project ID")
	err := viper.BindPFlag(config.ProjectIdKey, flagSet.Lookup(ProjectIdFlag))
	if err != nil {
		return fmt.Errorf("bind --%s flag to config: %w", ProjectIdFlag, err)
	}

	flagSet.Var(flags.EnumFlag(true, outputFormatFlagOptions...), OutputFormatFlag, fmt.Sprintf("Output format, one of %q", outputFormatFlagOptions))
	err = viper.BindPFlag(config.OutputFormatKey, flagSet.Lookup(OutputFormatFlag))
	if err != nil {
		return fmt.Errorf("bind --%s flag to config: %w", OutputFormatFlag, err)
	}

	flagSet.BoolP(AssumeYesFlag, "y", false, "If set, skips all confirmation prompts")
	return nil
}

func Parse(cmd *cobra.Command) *GlobalFlagModel {
	return &GlobalFlagModel{
		ProjectId:    viper.GetString(config.ProjectIdKey),
		OutputFormat: viper.GetString(config.OutputFormatKey),
		AssumeYes:    utils.FlagToBoolValue(cmd, AssumeYesFlag),
	}
}<|MERGE_RESOLUTION|>--- conflicted
+++ resolved
@@ -12,16 +12,11 @@
 )
 
 const (
-<<<<<<< HEAD
-	ProjectIdFlag    = "project-id"
-	OutputFormatFlag = "output-format"
-	AssumeYesFlag    = "assume-yes"
-=======
 	ProjectIdFlag     = "project-id"
 	OutputFormatFlag  = "output-format"
 	JSONOutputFormat  = "json"
 	TableOutputFormat = "table"
->>>>>>> 0be5cb50
+	AssumeYesFlag     = "assume-yes"
 )
 
 var outputFormatFlagOptions = []string{JSONOutputFormat, TableOutputFormat}
