package list

import (
	"context"
	"encoding/json"
	"fmt"
	"strings"

	"github.com/stackitcloud/stackit-cli/internal/pkg/flags"
	"github.com/stackitcloud/stackit-cli/internal/pkg/globalflags"
	"github.com/stackitcloud/stackit-cli/internal/pkg/services/dns/client"
	"github.com/stackitcloud/stackit-cli/internal/pkg/tables"
	"github.com/stackitcloud/stackit-cli/internal/pkg/utils"

	"github.com/spf13/cobra"
	"github.com/stackitcloud/stackit-sdk-go/services/dns"
)

const (
	zoneIdFlag      = "zone-id"
	nameLikeFlag    = "name-like"
	activeFlag      = "is-active"
	orderByNameFlag = "order-by-name"
	limitFlag       = "limit"
	pageSizeFlag    = "page-size"
)

type flagModel struct {
	*globalflags.GlobalFlagModel
	ZoneId      string
	NameLike    *string
	Active      *bool
	OrderByName *string
	Limit       *int64
	PageSize    int64
}

func NewCmd() *cobra.Command {
	cmd := &cobra.Command{
		Use:     "list",
		Short:   "List all DNS record sets",
		Long:    "List all DNS record sets",
		Example: `$ stackit dns record-set list --project-id xxx --zone-id xxx`,
		RunE: func(cmd *cobra.Command, args []string) error {
			ctx := context.Background()
			model, err := parseFlags(cmd)
			if err != nil {
				return err
			}

			// Configure API client
			apiClient, err := client.ConfigureClient(cmd)
			if err != nil {
				return fmt.Errorf("authentication failed, please run \"stackit auth login\" or \"stackit auth activate-service-account\"")
			}

			// Fetch record sets
			recordSets, err := fetchRecordSets(ctx, model, apiClient)
			if err != nil {
				return err
			}
			if len(recordSets) == 0 {
				cmd.Printf("No record sets found for zone %s in project with ID %s\n", model.ZoneId, model.ProjectId)
				return nil
			}
<<<<<<< HEAD
			return outputResult(cmd, model.OutputFormat, recordSets)
=======

			// Show output as table
			table := tables.NewTable()
			table.SetHeader("ID", "Name", "Type", "State")
			for i := range recordSets {
				rs := recordSets[i]
				table.AddRow(*rs.Id, *rs.Name, *rs.Type, *rs.State)
			}
			err = table.Render(cmd)
			if err != nil {
				return fmt.Errorf("render table: %w", err)
			}

			return nil
>>>>>>> 53fe3cb3
		},
	}

	configureFlags(cmd)
	return cmd
}

func configureFlags(cmd *cobra.Command) {
	activeFlagOptions := []string{"true", "false"}
	orderByNameFlagOptions := []string{"asc", "desc"}

	cmd.Flags().Var(flags.UUIDFlag(), zoneIdFlag, "Zone ID")
	cmd.Flags().String(nameLikeFlag, "", "Filter by name")
	cmd.Flags().Var(flags.EnumBoolFlag(), activeFlag, fmt.Sprintf("Filter by active status, one of %q", activeFlagOptions))
	cmd.Flags().Var(flags.EnumFlag(true, orderByNameFlagOptions...), orderByNameFlag, fmt.Sprintf("Order by name, one of %q", orderByNameFlagOptions))
	cmd.Flags().Int64(limitFlag, 0, "Maximum number of entries to list")
	cmd.Flags().Int64(pageSizeFlag, 100, "Number of items fetched in each API call. Does not affect the number of items in the command output")

	err := utils.MarkFlagsRequired(cmd, zoneIdFlag)
	cobra.CheckErr(err)
}

func parseFlags(cmd *cobra.Command) (*flagModel, error) {
	globalFlags := globalflags.Parse()
	if globalFlags.ProjectId == "" {
		return nil, fmt.Errorf("project ID not set")
	}

	limit := utils.FlagToInt64Pointer(cmd, limitFlag)
	if limit != nil && *limit < 1 {
		return nil, fmt.Errorf("limit must be greater than 0")
	}

	pageSize, err := utils.FlagWithDefaultToInt64Value(cmd, pageSizeFlag)
	if err != nil {
		return nil, fmt.Errorf("parse %s flag: %w", pageSizeFlag, err)
	}
	if pageSize < 1 {
		return nil, fmt.Errorf("page size must be greater than 0")
	}

	return &flagModel{
		GlobalFlagModel: globalFlags,
		ZoneId:          utils.FlagToStringValue(cmd, zoneIdFlag),
		NameLike:        utils.FlagToStringPointer(cmd, nameLikeFlag),
		Active:          utils.FlagToBoolPointer(cmd, activeFlag),
		OrderByName:     utils.FlagToStringPointer(cmd, orderByNameFlag),
		Limit:           utils.FlagToInt64Pointer(cmd, limitFlag),
		PageSize:        pageSize,
	}, nil
}

func buildRequest(ctx context.Context, model *flagModel, apiClient dnsClient, page int) dns.ApiGetRecordSetsRequest {
	req := apiClient.GetRecordSets(ctx, model.ProjectId, model.ZoneId)
	if model.NameLike != nil {
		req = req.NameLike(*model.NameLike)
	}
	if model.Active != nil {
		req = req.ActiveEq(*model.Active)
	}
	if model.OrderByName != nil {
		req = req.OrderByName(strings.ToUpper(*model.OrderByName))
	}
	req = req.PageSize(int32(model.PageSize))
	req = req.Page(int32(page))
	return req
}

type dnsClient interface {
	GetRecordSets(ctx context.Context, projectId, zoneId string) dns.ApiGetRecordSetsRequest
}

func fetchRecordSets(ctx context.Context, model *flagModel, apiClient dnsClient) ([]dns.RecordSet, error) {
	if model.Limit != nil && *model.Limit < model.PageSize {
		model.PageSize = *model.Limit
	}
	page := 1
	recordSets := []dns.RecordSet{}
	for {
		// Call API
		req := buildRequest(ctx, model, apiClient, page)
		resp, err := req.Execute()
		if err != nil {
			return nil, fmt.Errorf("get DNS record sets: %w", err)
		}
		respRecordSets := *resp.RrSets
		if len(respRecordSets) == 0 {
			break
		}
		recordSets = append(recordSets, respRecordSets...)
		// Stop if no more pages
		if len(respRecordSets) < int(model.PageSize) {
			break
		}
		// Stop and truncate if limit is reached
		if model.Limit != nil && len(recordSets) >= int(*model.Limit) {
			recordSets = recordSets[:*model.Limit]
			break
		}
		page++
	}
	return recordSets, nil
}

func outputResult(cmd *cobra.Command, outputFormat string, recordSets []dns.RecordSet) error {
	switch outputFormat {
	case globalflags.JSONOutputFormat:
		details, err := json.MarshalIndent(recordSets, "", "  ")
		if err != nil {
			return fmt.Errorf("marshal DNS record set list: %w", err)
		}
		cmd.Println(string(details))

		return nil
	default:
		table := tables.NewTable()
		table.SetHeader("ID", "Name", "Type", "State")
		for i := range recordSets {
			rs := recordSets[i]
			table.AddRow(*rs.Id, *rs.Name, *rs.Type, *rs.State)
		}
		table.Render(cmd)

		return nil
	}
}<|MERGE_RESOLUTION|>--- conflicted
+++ resolved
@@ -63,24 +63,7 @@
 				cmd.Printf("No record sets found for zone %s in project with ID %s\n", model.ZoneId, model.ProjectId)
 				return nil
 			}
-<<<<<<< HEAD
 			return outputResult(cmd, model.OutputFormat, recordSets)
-=======
-
-			// Show output as table
-			table := tables.NewTable()
-			table.SetHeader("ID", "Name", "Type", "State")
-			for i := range recordSets {
-				rs := recordSets[i]
-				table.AddRow(*rs.Id, *rs.Name, *rs.Type, *rs.State)
-			}
-			err = table.Render(cmd)
-			if err != nil {
-				return fmt.Errorf("render table: %w", err)
-			}
-
-			return nil
->>>>>>> 53fe3cb3
 		},
 	}
 
@@ -202,7 +185,10 @@
 			rs := recordSets[i]
 			table.AddRow(*rs.Id, *rs.Name, *rs.Type, *rs.State)
 		}
-		table.Render(cmd)
+		err := table.Render(cmd)
+		if err != nil {
+			return fmt.Errorf("render table: %w", err)
+		}
 
 		return nil
 	}
