package list

import (
	"context"
	"fmt"
	"strings"

	"github.com/stackitcloud/stackit-cli/internal/pkg/flags"
	"github.com/stackitcloud/stackit-cli/internal/pkg/globalflags"
	"github.com/stackitcloud/stackit-cli/internal/pkg/services/dns/client"
	"github.com/stackitcloud/stackit-cli/internal/pkg/tables"
	"github.com/stackitcloud/stackit-cli/internal/pkg/utils"

	"github.com/spf13/cobra"
	"github.com/stackitcloud/stackit-sdk-go/services/dns"
)

const (
	zoneIdFlag      = "zone-id"
	nameLikeFlag    = "name-like"
	activeFlag      = "is-active"
	orderByNameFlag = "order-by-name"
	limitFlag       = "limit"
	pageSizeFlag    = "page-size"
)

type flagModel struct {
	GlobalFlags *globalflags.Model
	ZoneId      string
	NameLike    *string
	Active      *bool
	OrderByName *string
	Limit       *int64
	PageSize    int64
}

func NewCmd() *cobra.Command {
	cmd := &cobra.Command{
		Use:     "list",
		Short:   "List all DNS record sets",
		Long:    "List all DNS record sets",
		Example: `$ stackit dns record-set list --project-id xxx --zone-id xxx`,
		RunE: func(cmd *cobra.Command, args []string) error {
			ctx := context.Background()
			model, err := parseFlags(cmd)
			if err != nil {
				return err
			}

			// Configure API client
			apiClient, err := client.ConfigureClient(cmd)
			if err != nil {
				return fmt.Errorf("authentication failed, please run \"stackit auth login\" or \"stackit auth activate-service-account\"")
			}

			// Fetch record sets
			recordSets, err := fetchRecordSets(ctx, model, apiClient)
			if err != nil {
				return err
			}
			if len(recordSets) == 0 {
				cmd.Printf("No record sets found for zone %s in project with ID %s\n", model.ZoneId, model.ProjectId)
				return nil
			}

			// Show output as table
			table := tables.NewTable()
			table.SetHeader("ID", "Name", "Type", "State")
			for i := range recordSets {
				rs := recordSets[i]
				table.AddRow(*rs.Id, *rs.Name, *rs.Type, *rs.State)
			}
			table.Render(cmd)

			return nil
		},
	}

	configureFlags(cmd)
	return cmd
}

func configureFlags(cmd *cobra.Command) {
	activeFlagOptions := []string{"true", "false"}
	orderByNameFlagOptions := []string{"asc", "desc"}

	cmd.Flags().Var(flags.UUIDFlag(), zoneIdFlag, "Zone ID")
	cmd.Flags().String(nameLikeFlag, "", "Filter by name")
	cmd.Flags().Var(flags.EnumBoolFlag(), activeFlag, fmt.Sprintf("Filter by active status, one of %q", activeFlagOptions))
	cmd.Flags().Var(flags.EnumFlag(true, orderByNameFlagOptions...), orderByNameFlag, fmt.Sprintf("Order by name, one of %q", orderByNameFlagOptions))
	cmd.Flags().Int64(limitFlag, 0, "Maximum number of entries to list")
	cmd.Flags().Int64(pageSizeFlag, 100, "Number of items fetched in each API call. Does not affect the number of items in the command output")

	err := utils.MarkFlagsRequired(cmd, zoneIdFlag)
	cobra.CheckErr(err)
}

func parseFlags(cmd *cobra.Command) (*flagModel, error) {
	globalFlags := globalflags.Parse()
	if globalFlags.ProjectId == "" {
		return nil, fmt.Errorf("project ID not set")
	}

	limit := utils.FlagToInt64Pointer(cmd, limitFlag)
	if limit != nil && *limit < 1 {
		return nil, fmt.Errorf("limit must be greater than 0")
	}

	pageSize, err := utils.FlagWithDefaultToInt64Value(cmd, pageSizeFlag)
	if err != nil {
		return nil, fmt.Errorf("parse %s flag: %w", pageSizeFlag, err)
	}
	if pageSize < 1 {
		return nil, fmt.Errorf("page size must be greater than 0")
	}

	return &flagModel{
		GlobalFlags: globalFlags,
		ZoneId:      utils.FlagToStringValue(cmd, zoneIdFlag),
		NameLike:    utils.FlagToStringPointer(cmd, nameLikeFlag),
		Active:      utils.FlagToBoolPointer(cmd, activeFlag),
		OrderByName: utils.FlagToStringPointer(cmd, orderByNameFlag),
		Limit:       utils.FlagToInt64Pointer(cmd, limitFlag),
		PageSize:    pageSize,
	}, nil
}

<<<<<<< HEAD
func buildRequest(ctx context.Context, model *flagModel, apiClient *dns.APIClient) dns.ApiGetRecordSetsRequest {
	req := apiClient.GetRecordSets(ctx, model.GlobalFlags.ProjectId, model.ZoneId)
=======
func buildRequest(ctx context.Context, model *flagModel, apiClient dnsClient, page int) dns.ApiGetRecordSetsRequest {
	req := apiClient.GetRecordSets(ctx, model.ProjectId, model.ZoneId)
>>>>>>> ef53b9dc
	if model.NameLike != nil {
		req = req.NameLike(*model.NameLike)
	}
	if model.Active != nil {
		req = req.ActiveEq(*model.Active)
	}
	if model.OrderByName != nil {
		req = req.OrderByName(strings.ToUpper(*model.OrderByName))
	}
	req = req.PageSize(int32(model.PageSize))
	req = req.Page(int32(page))
	return req
}

type dnsClient interface {
	GetRecordSets(ctx context.Context, projectId, zoneId string) dns.ApiGetRecordSetsRequest
}

func fetchRecordSets(ctx context.Context, model *flagModel, apiClient dnsClient) ([]dns.RecordSet, error) {
	if model.Limit != nil && *model.Limit < model.PageSize {
		model.PageSize = *model.Limit
	}
	page := 1
	recordSets := []dns.RecordSet{}
	for {
		// Call API
		req := buildRequest(ctx, model, apiClient, page)
		resp, err := req.Execute()
		if err != nil {
			return nil, fmt.Errorf("get DNS record sets: %w", err)
		}
		respRecordSets := *resp.RrSets
		if len(respRecordSets) == 0 {
			break
		}
		recordSets = append(recordSets, respRecordSets...)
		// Stop if no more pages
		if len(respRecordSets) < int(model.PageSize) {
			break
		}
		// Stop and truncate if limit is reached
		if model.Limit != nil && len(recordSets) >= int(*model.Limit) {
			recordSets = recordSets[:*model.Limit]
			break
		}
		page++
	}
	return recordSets, nil
}<|MERGE_RESOLUTION|>--- conflicted
+++ resolved
@@ -59,7 +59,7 @@
 				return err
 			}
 			if len(recordSets) == 0 {
-				cmd.Printf("No record sets found for zone %s in project with ID %s\n", model.ZoneId, model.ProjectId)
+				cmd.Printf("No record sets found for zone %s in project with ID %s\n", model.ZoneId, model.GlobalFlags.ProjectId)
 				return nil
 			}
 
@@ -125,13 +125,8 @@
 	}, nil
 }
 
-<<<<<<< HEAD
-func buildRequest(ctx context.Context, model *flagModel, apiClient *dns.APIClient) dns.ApiGetRecordSetsRequest {
+func buildRequest(ctx context.Context, model *flagModel, apiClient dnsClient, page int) dns.ApiGetRecordSetsRequest {
 	req := apiClient.GetRecordSets(ctx, model.GlobalFlags.ProjectId, model.ZoneId)
-=======
-func buildRequest(ctx context.Context, model *flagModel, apiClient dnsClient, page int) dns.ApiGetRecordSetsRequest {
-	req := apiClient.GetRecordSets(ctx, model.ProjectId, model.ZoneId)
->>>>>>> ef53b9dc
 	if model.NameLike != nil {
 		req = req.NameLike(*model.NameLike)
 	}
