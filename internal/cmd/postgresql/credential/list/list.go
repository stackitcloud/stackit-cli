package list

import (
	"context"
	"encoding/json"
	"fmt"

	"github.com/stackitcloud/stackit-cli/internal/pkg/flags"
	"github.com/stackitcloud/stackit-cli/internal/pkg/globalflags"
	"github.com/stackitcloud/stackit-cli/internal/pkg/services/postgresql/client"
	"github.com/stackitcloud/stackit-cli/internal/pkg/tables"
	"github.com/stackitcloud/stackit-cli/internal/pkg/utils"

	"github.com/spf13/cobra"
	"github.com/stackitcloud/stackit-sdk-go/services/postgresql"
)

const (
	instanceIdFlag = "instance-id"
	limitFlag      = "limit"
)

type flagModel struct {
	*globalflags.GlobalFlagModel
	InstanceId string
	Limit      *int64
}

func NewCmd() *cobra.Command {
	cmd := &cobra.Command{
		Use:     "list",
		Short:   "List all credentials IDs for a PostgreSQL instance",
		Long:    "List all credentials IDs for a PostgreSQL instance",
		Example: `$ stackit postgresql credential list --project-id xxx --instance-id xxx`,
		RunE: func(cmd *cobra.Command, args []string) error {
			ctx := context.Background()
			model, err := parseFlags(cmd)
			if err != nil {
				return err
			}

			// Configure API client
			apiClient, err := client.ConfigureClient(cmd)
			if err != nil {
				return fmt.Errorf("authentication failed, please run \"stackit auth login\" or \"stackit auth activate-service-account\"")
			}

			// Call API
			req := buildRequest(ctx, model, apiClient)
			resp, err := req.Execute()
			if err != nil {
				return fmt.Errorf("list PostgreSQL credentials: %w", err)
			}
			credentials := *resp.CredentialsList
			if len(credentials) == 0 {
				cmd.Printf("No credentials found for instance with ID %s\n", model.InstanceId)
				return nil
			}

			// Truncate output
			if model.Limit != nil && len(credentials) > int(*model.Limit) {
				credentials = credentials[:*model.Limit]
			}
<<<<<<< HEAD
			return outputResult(cmd, model.OutputFormat, credentials)
=======

			// Show output as table
			table := tables.NewTable()
			table.SetHeader("ID")
			for i := range credentials {
				c := credentials[i]
				table.AddRow(*c.Id)
			}
			err = table.Render(cmd)
			if err != nil {
				return fmt.Errorf("render table: %w", err)
			}

			return nil
>>>>>>> 53fe3cb3
		},
	}
	configureFlags(cmd)
	return cmd
}

func configureFlags(cmd *cobra.Command) {
	cmd.Flags().Var(flags.UUIDFlag(), instanceIdFlag, "Instance ID")
	cmd.Flags().Int64(limitFlag, 0, "Maximum number of entries to list")

	err := utils.MarkFlagsRequired(cmd, instanceIdFlag)
	cobra.CheckErr(err)
}

func parseFlags(cmd *cobra.Command) (*flagModel, error) {
	globalFlags := globalflags.Parse()
	if globalFlags.ProjectId == "" {
		return nil, fmt.Errorf("project ID not set")
	}

	limit := utils.FlagToInt64Pointer(cmd, limitFlag)
	if limit != nil && *limit < 1 {
		return nil, fmt.Errorf("limit must be greater than 0")
	}

	return &flagModel{
		GlobalFlagModel: globalFlags,
		InstanceId:      utils.FlagToStringValue(cmd, instanceIdFlag),
		Limit:           limit,
	}, nil
}

func buildRequest(ctx context.Context, model *flagModel, apiClient *postgresql.APIClient) postgresql.ApiGetCredentialsIdsRequest {
	req := apiClient.GetCredentialsIds(ctx, model.ProjectId, model.InstanceId)
	return req
}

func outputResult(cmd *cobra.Command, outputFormat string, credentials []postgresql.CredentialsListItem) error {
	switch outputFormat {
	case globalflags.JSONOutputFormat:
		details, err := json.MarshalIndent(credentials, "", "  ")
		if err != nil {
			return fmt.Errorf("marshal PostgreSQL credential list: %w", err)
		}
		cmd.Println(string(details))

		return nil
	default:
		table := tables.NewTable()
		table.SetHeader("ID")
		for i := range credentials {
			c := credentials[i]
			table.AddRow(*c.Id)
		}
		table.Render(cmd)

		return nil
	}
}<|MERGE_RESOLUTION|>--- conflicted
+++ resolved
@@ -61,24 +61,7 @@
 			if model.Limit != nil && len(credentials) > int(*model.Limit) {
 				credentials = credentials[:*model.Limit]
 			}
-<<<<<<< HEAD
 			return outputResult(cmd, model.OutputFormat, credentials)
-=======
-
-			// Show output as table
-			table := tables.NewTable()
-			table.SetHeader("ID")
-			for i := range credentials {
-				c := credentials[i]
-				table.AddRow(*c.Id)
-			}
-			err = table.Render(cmd)
-			if err != nil {
-				return fmt.Errorf("render table: %w", err)
-			}
-
-			return nil
->>>>>>> 53fe3cb3
 		},
 	}
 	configureFlags(cmd)
@@ -133,7 +116,10 @@
 			c := credentials[i]
 			table.AddRow(*c.Id)
 		}
-		table.Render(cmd)
+		err := table.Render(cmd)
+		if err != nil {
+			return fmt.Errorf("render table: %w", err)
+		}
 
 		return nil
 	}
