--- conflicted
+++ resolved
@@ -59,23 +59,7 @@
 				clusters = clusters[:*model.Limit]
 			}
 
-<<<<<<< HEAD
 			return outputResult(cmd, model.OutputFormat, clusters)
-=======
-			// Show output as table
-			table := tables.NewTable()
-			table.SetHeader("NAME", "STATE")
-			for i := range clusters {
-				c := clusters[i]
-				table.AddRow(*c.Name, *c.Status.Aggregated)
-			}
-			err = table.Render(cmd)
-			if err != nil {
-				return fmt.Errorf("render table: %w", err)
-			}
-
-			return nil
->>>>>>> 53fe3cb3
 		},
 	}
 
@@ -126,7 +110,10 @@
 			c := clusters[i]
 			table.AddRow(*c.Name, *c.Status.Aggregated)
 		}
-		table.Render(cmd)
+		err := table.Render(cmd)
+		if err != nil {
+			return fmt.Errorf("render table: %w", err)
+		}
 
 		return nil
 	}
