--- conflicted
+++ resolved
@@ -137,13 +137,8 @@
 			}
 			table.AddSeparator()
 		}
-<<<<<<< HEAD
-		table.EnableAutoMergeOnColumns(1)
+		table.EnableAutoMergeOnColumns(1, 2)
 		err := table.Display(p)
-=======
-		table.EnableAutoMergeOnColumns(1, 2)
-		err := table.Display(cmd)
->>>>>>> 09252ea1
 		if err != nil {
 			return fmt.Errorf("render table: %w", err)
 		}
