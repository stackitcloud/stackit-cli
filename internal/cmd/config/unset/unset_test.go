--- conflicted
+++ resolved
@@ -44,11 +44,8 @@
 		sqlServerFlexCustomEndpointFlag:   true,
 		iaasCustomEndpointFlag:            true,
 		tokenCustomEndpointFlag:           true,
-<<<<<<< HEAD
+		intakeCustomEndpointFlag:          true,
 		cdnCustomEndpointFlag:             true,
-=======
-		intakeCustomEndpointFlag:          true,
->>>>>>> 7c49ae17
 	}
 	for _, mod := range mods {
 		mod(flagValues)
@@ -89,11 +86,8 @@
 		SQLServerFlexCustomEndpoint:   true,
 		IaaSCustomEndpoint:            true,
 		TokenCustomEndpoint:           true,
-<<<<<<< HEAD
+		IntakeCustomEndpoint:          true,
 		CDNCustomEndpoint:             true,
-=======
-		IntakeCustomEndpoint:          true,
->>>>>>> 7c49ae17
 	}
 	for _, mod := range mods {
 		mod(model)
@@ -150,11 +144,8 @@
 				model.SQLServerFlexCustomEndpoint = false
 				model.IaaSCustomEndpoint = false
 				model.TokenCustomEndpoint = false
-<<<<<<< HEAD
+				model.IntakeCustomEndpoint = false
 				model.CDNCustomEndpoint = false
-=======
-				model.IntakeCustomEndpoint = false
->>>>>>> 7c49ae17
 			}),
 		},
 		{
