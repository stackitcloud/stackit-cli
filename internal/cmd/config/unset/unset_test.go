--- conflicted
+++ resolved
@@ -14,16 +14,11 @@
 
 		dnsCustomEndpointFlag:             true,
 		openSearchCustomEndpointFlag:      true,
+		rabbitMQCustomEndpointFlag:        true,
+		redisCustomEndpointFlag:           true,
 		resourceManagerCustomEndpointFlag: true,
 		serviceAccountCustomEndpointFlag:  true,
 		skeCustomEndpointFlag:             true,
-<<<<<<< HEAD
-		resourceManagerCustomEndpointFlag: true,
-		openSearchCustomEndpointFlag:      true,
-		redisCustomEndpointFlag:           true,
-		rabbitMQCustomEndpointFlag:        true,
-=======
->>>>>>> 95b3bda0
 	}
 	for _, mod := range mods {
 		mod(flagValues)
