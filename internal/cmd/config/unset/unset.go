--- conflicted
+++ resolved
@@ -51,11 +51,8 @@
 	sqlServerFlexCustomEndpointFlag     = "sqlserverflex-custom-endpoint"
 	iaasCustomEndpointFlag              = "iaas-custom-endpoint"
 	tokenCustomEndpointFlag             = "token-custom-endpoint"
-<<<<<<< HEAD
+	intakeCustomEndpointFlag            = "intake-custom-endpoint"
 	cdnCustomEndpointFlag               = "cdn-custom-endpoint"
-=======
-	intakeCustomEndpointFlag            = "intake-custom-endpoint"
->>>>>>> 7c49ae17
 )
 
 type inputModel struct {
@@ -94,11 +91,8 @@
 	SQLServerFlexCustomEndpoint     bool
 	IaaSCustomEndpoint              bool
 	TokenCustomEndpoint             bool
-<<<<<<< HEAD
+	IntakeCustomEndpoint            bool
 	CDNCustomEndpoint               bool
-=======
-	IntakeCustomEndpoint            bool
->>>>>>> 7c49ae17
 }
 
 func NewCmd(params *params.CmdParams) *cobra.Command {
@@ -222,13 +216,11 @@
 			if model.TokenCustomEndpoint {
 				viper.Set(config.TokenCustomEndpointKey, "")
 			}
-<<<<<<< HEAD
+			if model.IntakeCustomEndpoint {
+				viper.Set(config.IntakeCustomEndpointKey, "")
+			}
 			if model.CDNCustomEndpoint {
 				viper.Set(config.CDNCustomEndpointKey, "")
-=======
-			if model.IntakeCustomEndpoint {
-				viper.Set(config.IntakeCustomEndpointKey, "")
->>>>>>> 7c49ae17
 			}
 
 			err := config.Write()
@@ -278,11 +270,8 @@
 	cmd.Flags().Bool(sqlServerFlexCustomEndpointFlag, false, "SQLServer Flex API base URL. If unset, uses the default base URL")
 	cmd.Flags().Bool(iaasCustomEndpointFlag, false, "IaaS API base URL. If unset, uses the default base URL")
 	cmd.Flags().Bool(tokenCustomEndpointFlag, false, "Custom token endpoint of the Service Account API, which is used to request access tokens when the service account authentication is activated. Not relevant for user authentication.")
-<<<<<<< HEAD
+	cmd.Flags().Bool(intakeCustomEndpointFlag, false, "Intake API base URL. If unset, uses the default base URL")
 	cmd.Flags().Bool(cdnCustomEndpointFlag, false, "Custom CDN endpoint URL. If unset, uses the default base URL")
-=======
-	cmd.Flags().Bool(intakeCustomEndpointFlag, false, "Intake API base URL. If unset, uses the default base URL")
->>>>>>> 7c49ae17
 }
 
 func parseInput(p *print.Printer, cmd *cobra.Command) *inputModel {
@@ -322,11 +311,8 @@
 		SQLServerFlexCustomEndpoint:     flags.FlagToBoolValue(p, cmd, sqlServerFlexCustomEndpointFlag),
 		IaaSCustomEndpoint:              flags.FlagToBoolValue(p, cmd, iaasCustomEndpointFlag),
 		TokenCustomEndpoint:             flags.FlagToBoolValue(p, cmd, tokenCustomEndpointFlag),
-<<<<<<< HEAD
+		IntakeCustomEndpoint:            flags.FlagToBoolValue(p, cmd, intakeCustomEndpointFlag),
 		CDNCustomEndpoint:               flags.FlagToBoolValue(p, cmd, cdnCustomEndpointFlag),
-=======
-		IntakeCustomEndpoint:            flags.FlagToBoolValue(p, cmd, intakeCustomEndpointFlag),
->>>>>>> 7c49ae17
 	}
 
 	p.DebugInputModel(model)
