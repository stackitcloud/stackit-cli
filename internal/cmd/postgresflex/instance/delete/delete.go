package delete

import (
	"context"
	"fmt"

	"github.com/stackitcloud/stackit-cli/internal/pkg/args"
	"github.com/stackitcloud/stackit-cli/internal/pkg/errors"
	"github.com/stackitcloud/stackit-cli/internal/pkg/examples"
	"github.com/stackitcloud/stackit-cli/internal/pkg/flags"
	"github.com/stackitcloud/stackit-cli/internal/pkg/globalflags"
	"github.com/stackitcloud/stackit-cli/internal/pkg/print"
	"github.com/stackitcloud/stackit-cli/internal/pkg/services/postgresflex/client"
	postgresflexUtils "github.com/stackitcloud/stackit-cli/internal/pkg/services/postgresflex/utils"
	"github.com/stackitcloud/stackit-cli/internal/pkg/spinner"
	"github.com/stackitcloud/stackit-cli/internal/pkg/utils"

	"github.com/spf13/cobra"
	"github.com/stackitcloud/stackit-sdk-go/services/postgresflex"
	"github.com/stackitcloud/stackit-sdk-go/services/postgresflex/wait"
)

const (
	instanceIdArg = "INSTANCE_ID"

	forceDeleteFlag = "force"
)

type inputModel struct {
	*globalflags.GlobalFlagModel
	InstanceId  string
	ForceDelete bool
}

func NewCmd(p *print.Printer) *cobra.Command {
	cmd := &cobra.Command{
		Use:   fmt.Sprintf("delete %s", instanceIdArg),
		Short: "Deletes a PostgreSQL Flex instance",
		Long: fmt.Sprintf("%s\n%s\n%s",
			"Deletes a PostgreSQL Flex instance.",
			"By default, instances will be kept in a delayed deleted state for 7 days before being permanently deleted.",
			"Use the --force flag to force the immediate deletion of a delayed deleted instance.",
		),
		Args: args.SingleArg(instanceIdArg, utils.ValidateUUID),
		Example: examples.Build(
			examples.NewExample(
				`Delete a PostgreSQL Flex instance with ID "xxx"`,
				"$ stackit postgresflex instance delete xxx"),
			examples.NewExample(
				`Force the deletion of a delayed deleted PostgreSQL Flex instance with ID "xxx"`,
				"$ stackit postgresflex instance delete xxx --force"),
		),
		RunE: func(cmd *cobra.Command, args []string) error {
			ctx := context.Background()
			model, err := parseInput(cmd, args)
			if err != nil {
				return err
			}

			// Configure API client
			apiClient, err := client.ConfigureClient(cmd)
			if err != nil {
				return err
			}

			instanceLabel, err := postgresflexUtils.GetInstanceName(ctx, apiClient, model.ProjectId, model.InstanceId)
			if err != nil {
				instanceLabel = model.InstanceId
			}

			if !model.AssumeYes {
				prompt := fmt.Sprintf("Are you sure you want to delete instance %q? (This cannot be undone)", instanceLabel)
				err = p.PromptForConfirmation(prompt)
				if err != nil {
					return err
				}
			}

			toDelete, toForceDelete, err := getNextOperations(ctx, model, apiClient)
			if err != nil {
				return err
			}

<<<<<<< HEAD
			// Wait for async operation, if async mode not enabled
			if !model.Async {
				s := spinner.New(p)
				s.Start("Deleting instance")
				_, err = wait.DeleteInstanceWaitHandler(ctx, apiClient, model.ProjectId, model.InstanceId).WaitWithContext(ctx)
=======
			if toDelete {
				// Call API
				delReq := buildDeleteRequest(ctx, model, apiClient)
				err = delReq.Execute()
>>>>>>> 09252ea1
				if err != nil {
					return fmt.Errorf("delete PostgreSQL Flex instance: %w", err)
				}

				// Wait for async operation, if async mode not enabled
				if !model.Async {
					s := spinner.New(cmd)
					s.Start("Deleting instance")
					_, err = wait.DeleteInstanceWaitHandler(ctx, apiClient, model.ProjectId, model.InstanceId).WaitWithContext(ctx)
					if err != nil {
						return fmt.Errorf("wait for PostgreSQL Flex instance deletion: %w", err)
					}
					s.Stop()
				}
			}

			if toForceDelete {
				// Call API
				forceDelReq := buildForceDeleteRequest(ctx, model, apiClient)
				err = forceDelReq.Execute()
				if err != nil {
					return fmt.Errorf("force delete PostgreSQL Flex instance: %w", err)
				}

				// Wait for async operation, if async mode not enabled
				if !model.Async {
					s := spinner.New(cmd)
					s.Start("Forcing deletion of instance")
					_, err = wait.ForceDeleteInstanceWaitHandler(ctx, apiClient, model.ProjectId, model.InstanceId).WaitWithContext(ctx)
					if err != nil {
						return fmt.Errorf("wait for PostgreSQL Flex instance force deletion: %w", err)
					}
					s.Stop()
				}
			}

			operationState := "Deleted"
			if toForceDelete {
				operationState = "Forcefully deleted"
			}
			if model.Async {
				operationState = "Triggered deletion of"
				if toForceDelete {
					operationState = "Triggered forced deletion of"
				}
			}
<<<<<<< HEAD
			p.Info("%s instance %q\n", operationState, instanceLabel)
=======

			cmd.Printf("%s instance %q\n", operationState, instanceLabel)
>>>>>>> 09252ea1
			return nil
		},
	}
	configureFlags(cmd)
	return cmd
}

func configureFlags(cmd *cobra.Command) {
	cmd.Flags().BoolP(forceDeleteFlag, "f", false, "Force deletion of a delayed deleted instance")
}

func parseInput(cmd *cobra.Command, inputArgs []string) (*inputModel, error) {
	instanceId := inputArgs[0]

	globalFlags := globalflags.Parse(cmd)
	if globalFlags.ProjectId == "" {
		return nil, &errors.ProjectIdError{}
	}

	return &inputModel{
		GlobalFlagModel: globalFlags,
		InstanceId:      instanceId,
		ForceDelete:     flags.FlagToBoolValue(cmd, forceDeleteFlag),
	}, nil
}

func buildDeleteRequest(ctx context.Context, model *inputModel, apiClient *postgresflex.APIClient) postgresflex.ApiDeleteInstanceRequest {
	req := apiClient.DeleteInstance(ctx, model.ProjectId, model.InstanceId)
	return req
}

func buildForceDeleteRequest(ctx context.Context, model *inputModel, apiClient *postgresflex.APIClient) postgresflex.ApiForceDeleteInstanceRequest {
	req := apiClient.ForceDeleteInstance(ctx, model.ProjectId, model.InstanceId)
	return req
}

type PostgreSQLFlexClient interface {
	GetInstanceExecute(ctx context.Context, projectId, instanceId string) (*postgresflex.InstanceResponse, error)
	ListVersionsExecute(ctx context.Context, projectId string) (*postgresflex.ListVersionsResponse, error)
	GetUserExecute(ctx context.Context, projectId, instanceId, userId string) (*postgresflex.GetUserResponse, error)
}

func getNextOperations(ctx context.Context, model *inputModel, apiClient PostgreSQLFlexClient) (toDelete, toForceDelete bool, err error) {
	instanceStatus, err := postgresflexUtils.GetInstanceStatus(ctx, apiClient, model.ProjectId, model.InstanceId)
	if err != nil {
		return false, false, fmt.Errorf("get PostgreSQL Flex instance status: %w", err)
	}

	if instanceStatus == wait.InstanceStateDeleted {
		if !model.ForceDelete {
			return false, false, fmt.Errorf("instance is already deleted, use --force to force the deletion of a delayed deleted instance")
		}

		return false, model.ForceDelete, nil
	}

	return true, model.ForceDelete, nil
}<|MERGE_RESOLUTION|>--- conflicted
+++ resolved
@@ -81,25 +81,17 @@
 				return err
 			}
 
-<<<<<<< HEAD
-			// Wait for async operation, if async mode not enabled
-			if !model.Async {
-				s := spinner.New(p)
-				s.Start("Deleting instance")
-				_, err = wait.DeleteInstanceWaitHandler(ctx, apiClient, model.ProjectId, model.InstanceId).WaitWithContext(ctx)
-=======
 			if toDelete {
 				// Call API
 				delReq := buildDeleteRequest(ctx, model, apiClient)
 				err = delReq.Execute()
->>>>>>> 09252ea1
 				if err != nil {
 					return fmt.Errorf("delete PostgreSQL Flex instance: %w", err)
 				}
 
 				// Wait for async operation, if async mode not enabled
 				if !model.Async {
-					s := spinner.New(cmd)
+					s := spinner.New(p)
 					s.Start("Deleting instance")
 					_, err = wait.DeleteInstanceWaitHandler(ctx, apiClient, model.ProjectId, model.InstanceId).WaitWithContext(ctx)
 					if err != nil {
@@ -119,7 +111,7 @@
 
 				// Wait for async operation, if async mode not enabled
 				if !model.Async {
-					s := spinner.New(cmd)
+					s := spinner.New(p)
 					s.Start("Forcing deletion of instance")
 					_, err = wait.ForceDeleteInstanceWaitHandler(ctx, apiClient, model.ProjectId, model.InstanceId).WaitWithContext(ctx)
 					if err != nil {
@@ -139,12 +131,7 @@
 					operationState = "Triggered forced deletion of"
 				}
 			}
-<<<<<<< HEAD
 			p.Info("%s instance %q\n", operationState, instanceLabel)
-=======
-
-			cmd.Printf("%s instance %q\n", operationState, instanceLabel)
->>>>>>> 09252ea1
 			return nil
 		},
 	}
