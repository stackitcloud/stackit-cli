--- conflicted
+++ resolved
@@ -132,23 +132,13 @@
 		for i := range plans {
 			o := plans[i]
 			for j := range *o.Plans {
-<<<<<<< HEAD
 				plan := (*o.Plans)[j]
-				table.AddRow(*o.Name, *plan.Id, *plan.Name, *plan.Description)
-			}
-			table.AddSeparator()
-		}
-		table.EnableAutoMergeOnColumns(1)
-		err := table.Display(p)
-=======
-				p := (*o.Plans)[j]
-				table.AddRow(*o.Name, *o.Version, *p.Id, *p.Name, *p.Description)
+				table.AddRow(*o.Name, *o.Version, *plan.Id, *plan.Name, *plan.Description)
 			}
 			table.AddSeparator()
 		}
 		table.EnableAutoMergeOnColumns(1, 2)
-		err := table.Display(cmd)
->>>>>>> 09252ea1
+		err := table.Display(p)
 		if err != nil {
 			return fmt.Errorf("render table: %w", err)
 		}
