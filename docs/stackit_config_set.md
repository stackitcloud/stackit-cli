--- conflicted
+++ resolved
@@ -33,11 +33,7 @@
       --authorization-custom-endpoint string      Authorization API base URL, used in calls to this API
       --dns-custom-endpoint string                DNS API base URL, used in calls to this API
   -h, --help                                      Help for "stackit config set"
-<<<<<<< HEAD
-      --load-balancer-custom-endpoint string      LoadBalancer API base URL, used in calls to this API
-=======
       --load-balancer-custom-endpoint string      Load Balancer API base URL, used in calls to this API
->>>>>>> 671e1461
       --logme-custom-endpoint string              LogMe API base URL, used in calls to this API
       --mariadb-custom-endpoint string            MariaDB API base URL, used in calls to this API
       --mongodbflex-custom-endpoint string        MongoDB Flex API base URL, used in calls to this API
