--- conflicted
+++ resolved
@@ -36,11 +36,8 @@
       --iaas-custom-endpoint string                                IaaS API base URL, used in calls to this API
       --identity-provider-custom-client-id string                  Identity Provider client ID, used for user authentication
       --identity-provider-custom-well-known-configuration string   Identity Provider well-known OpenID configuration URL, used for user authentication
-<<<<<<< HEAD
       --intake-custom-endpoint string                              Intake API base URL, used in calls to this API
-=======
       --kms-custom-endpoint string                                 KMS API base URL, used in calls to this API
->>>>>>> a941843c
       --load-balancer-custom-endpoint string                       Load Balancer API base URL, used in calls to this API
       --logme-custom-endpoint string                               LogMe API base URL, used in calls to this API
       --mariadb-custom-endpoint string                             MariaDB API base URL, used in calls to this API
