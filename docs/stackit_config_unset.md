## stackit config unset

Unsets CLI configuration options

### Synopsis

Unsets CLI configuration options, undoing past usages of the `stackit config set` command.

```
stackit config unset [flags]
```

### Examples

```
  Unset the project ID stored in your configuration
  $ stackit config unset --project-id

  Unset the session time limit stored in your configuration
  $ stackit config unset --session-time-limit

  Unset the DNS custom endpoint stored in your configuration
  $ stackit config unset --dns-custom-endpoint
```

### Options

```
      --allowed-url-domain                                  Domain name, used for the verification of the URLs that are given in the IDP endpoint and curl commands. If unset, defaults to stackit.cloud
      --async                                               Configuration option to run commands asynchronously
      --authorization-custom-endpoint                       Authorization API base URL. If unset, uses the default base URL
      --dns-custom-endpoint                                 DNS API base URL. If unset, uses the default base URL
  -h, --help                                                Help for "stackit config unset"
      --iaas-custom-endpoint                                IaaS API base URL. If unset, uses the default base URL
      --identity-provider-custom-client-id                  Identity Provider client ID, used for user authentication
      --identity-provider-custom-well-known-configuration   Identity Provider well-known OpenID configuration URL. If unset, uses the default identity provider
<<<<<<< HEAD
      --intake-custom-endpoint                              Intake API base URL. If unset, uses the default base URL
=======
      --kms-custom-endpoint                                 KMS API base URL. If unset, uses the default base URL
>>>>>>> a941843c
      --load-balancer-custom-endpoint                       Load Balancer API base URL. If unset, uses the default base URL
      --logme-custom-endpoint                               LogMe API base URL. If unset, uses the default base URL
      --mariadb-custom-endpoint                             MariaDB API base URL. If unset, uses the default base URL
      --mongodbflex-custom-endpoint                         MongoDB Flex API base URL. If unset, uses the default base URL
      --object-storage-custom-endpoint                      Object Storage API base URL. If unset, uses the default base URL
      --observability-custom-endpoint                       Observability API base URL. If unset, uses the default base URL
      --opensearch-custom-endpoint                          OpenSearch API base URL. If unset, uses the default base URL
      --output-format                                       Output format
      --postgresflex-custom-endpoint                        PostgreSQL Flex API base URL. If unset, uses the default base URL
      --project-id                                          Project ID
      --rabbitmq-custom-endpoint                            RabbitMQ API base URL. If unset, uses the default base URL
      --redis-custom-endpoint                               Redis API base URL. If unset, uses the default base URL
      --region                                              Region
      --resource-manager-custom-endpoint                    Resource Manager API base URL. If unset, uses the default base URL
      --runcommand-custom-endpoint                          Server Command base URL. If unset, uses the default base URL
      --secrets-manager-custom-endpoint                     Secrets Manager API base URL. If unset, uses the default base URL
      --server-osupdate-custom-endpoint                     Server Update Management base URL. If unset, uses the default base URL
      --serverbackup-custom-endpoint                        Server Backup base URL. If unset, uses the default base URL
      --service-account-custom-endpoint                     Service Account API base URL. If unset, uses the default base URL
      --service-enablement-custom-endpoint                  Service Enablement API base URL. If unset, uses the default base URL
      --session-time-limit                                  Maximum time before authentication is required again. If unset, defaults to 2h
      --ske-custom-endpoint                                 SKE API base URL. If unset, uses the default base URL
      --sqlserverflex-custom-endpoint                       SQLServer Flex API base URL. If unset, uses the default base URL
      --token-custom-endpoint                               Custom token endpoint of the Service Account API, which is used to request access tokens when the service account authentication is activated. Not relevant for user authentication.
      --verbosity                                           Verbosity of the CLI
```

### Options inherited from parent commands

```
  -y, --assume-yes   If set, skips all confirmation prompts
```

### SEE ALSO

* [stackit config](./stackit_config.md)	 - Provides functionality for CLI configuration options
<|MERGE_RESOLUTION|>--- conflicted
+++ resolved
@@ -34,11 +34,8 @@
       --iaas-custom-endpoint                                IaaS API base URL. If unset, uses the default base URL
       --identity-provider-custom-client-id                  Identity Provider client ID, used for user authentication
       --identity-provider-custom-well-known-configuration   Identity Provider well-known OpenID configuration URL. If unset, uses the default identity provider
-<<<<<<< HEAD
       --intake-custom-endpoint                              Intake API base URL. If unset, uses the default base URL
-=======
       --kms-custom-endpoint                                 KMS API base URL. If unset, uses the default base URL
->>>>>>> a941843c
       --load-balancer-custom-endpoint                       Load Balancer API base URL. If unset, uses the default base URL
       --logme-custom-endpoint                               LogMe API base URL. If unset, uses the default base URL
       --mariadb-custom-endpoint                             MariaDB API base URL. If unset, uses the default base URL
