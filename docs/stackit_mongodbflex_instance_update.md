## stackit mongodbflex instance update

Updates a MongoDB Flex instance

### Synopsis

Updates a MongoDB Flex instance.

```
stackit mongodbflex instance update INSTANCE_ID [flags]
```

### Examples

```
  Update the name of a MongoDB Flex instance
  $ stackit mongodbflex instance update xxx --name my-new-name

  Update the version of a MongoDB Flex instance
  $ stackit mongodbflex instance update xxx --version 6.0
```

### Options

```
      --acl strings              Lists of IP networks in CIDR notation which are allowed to access this instance (default [])
      --backup-schedule string   Backup schedule
      --cpu int                  Number of CPUs
      --flavor-id string         ID of the flavor
  -h, --help                     Help for "stackit mongodbflex instance update"
  -n, --name string              Instance name
      --ram int                  Amount of RAM (in GB)
      --storage-class string     Storage class
      --storage-size int         Storage size (in GB)
<<<<<<< HEAD
      --type string              Instance type, one of ["Sharded" "Single" "Replica"]
=======
      --type string              Instance type, one of ["Replica" "Sharded" "Single"]
>>>>>>> 30011c1e
      --version string           Version
```

### Options inherited from parent commands

```
  -y, --assume-yes             If set, skips all confirmation prompts
      --async                  If set, runs the command asynchronously
  -o, --output-format string   Output format, one of ["json" "pretty"]
  -p, --project-id string      Project ID
```

### SEE ALSO

* [stackit mongodbflex instance](./stackit_mongodbflex_instance.md)	 - Provides functionality for MongoDB Flex instances
<|MERGE_RESOLUTION|>--- conflicted
+++ resolved
@@ -32,11 +32,7 @@
       --ram int                  Amount of RAM (in GB)
       --storage-class string     Storage class
       --storage-size int         Storage size (in GB)
-<<<<<<< HEAD
-      --type string              Instance type, one of ["Sharded" "Single" "Replica"]
-=======
       --type string              Instance type, one of ["Replica" "Sharded" "Single"]
->>>>>>> 30011c1e
       --version string           Version
 ```
 
