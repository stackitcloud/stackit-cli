## stackit argus

Provides functionality for Argus

### Synopsis

Provides functionality for Argus.

```
stackit argus [flags]
```

### Options

```
  -h, --help   Help for "stackit argus"
```

### Options inherited from parent commands

```
  -y, --assume-yes             If set, skips all confirmation prompts
      --async                  If set, runs the command asynchronously
  -o, --output-format string   Output format, one of ["json" "pretty" "none"]
  -p, --project-id string      Project ID
      --verbosity string       Verbosity of the CLI, one of ["debug" "info" "warning" "error"] (default "info")
```

### SEE ALSO

* [stackit](./stackit.md)	 - Manage STACKIT resources using the command line
<<<<<<< HEAD
* [stackit argus credentials](./stackit_argus_credentials.md)	 - Provides functionality for Argus credentials
=======
* [stackit argus grafana](./stackit_argus_grafana.md)	 - Provides functionality for the Grafana configuration of Argus instances
>>>>>>> d5a495f4
* [stackit argus instance](./stackit_argus_instance.md)	 - Provides functionality for Argus instances
* [stackit argus plans](./stackit_argus_plans.md)	 - Lists all Argus service plans
* [stackit argus scrape-config](./stackit_argus_scrape-config.md)	 - Provides functionality for scrape configurations in Argus
<|MERGE_RESOLUTION|>--- conflicted
+++ resolved
@@ -29,11 +29,8 @@
 ### SEE ALSO
 
 * [stackit](./stackit.md)	 - Manage STACKIT resources using the command line
-<<<<<<< HEAD
 * [stackit argus credentials](./stackit_argus_credentials.md)	 - Provides functionality for Argus credentials
-=======
 * [stackit argus grafana](./stackit_argus_grafana.md)	 - Provides functionality for the Grafana configuration of Argus instances
->>>>>>> d5a495f4
 * [stackit argus instance](./stackit_argus_instance.md)	 - Provides functionality for Argus instances
 * [stackit argus plans](./stackit_argus_plans.md)	 - Lists all Argus service plans
 * [stackit argus scrape-config](./stackit_argus_scrape-config.md)	 - Provides functionality for scrape configurations in Argus
