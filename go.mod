--- conflicted
+++ resolved
@@ -35,18 +35,6 @@
 	github.com/stackitcloud/stackit-sdk-go/services/ske v1.4.0
 	github.com/stackitcloud/stackit-sdk-go/services/sqlserverflex v1.3.1
 	github.com/zalando/go-keyring v0.2.6
-<<<<<<< HEAD
-	golang.org/x/mod v0.27.0
-	golang.org/x/oauth2 v0.30.0
-	golang.org/x/term v0.34.0
-	golang.org/x/text v0.28.0
-	k8s.io/apimachinery v0.32.3
-	k8s.io/client-go v0.32.3
-)
-
-require (
-	golang.org/x/net v0.43.0 // indirect
-=======
 	golang.org/x/mod v0.29.0
 	golang.org/x/oauth2 v0.32.0
 	golang.org/x/term v0.36.0
@@ -57,7 +45,6 @@
 
 require (
 	golang.org/x/net v0.46.0 // indirect
->>>>>>> b42533e0
 	golang.org/x/time v0.11.0 // indirect
 	gopkg.in/inf.v0 v0.9.1 // indirect
 )
@@ -221,14 +208,9 @@
 	go.uber.org/zap v1.24.0 // indirect
 	go.yaml.in/yaml/v3 v3.0.4 // indirect
 	golang.org/x/exp/typeparams v0.0.0-20250210185358-939b2ce775ac // indirect
-<<<<<<< HEAD
-	golang.org/x/sync v0.16.0 // indirect
-	golang.org/x/tools v0.36.0 // indirect
-=======
 	golang.org/x/sync v0.17.0 // indirect
 	golang.org/x/telemetry v0.0.0-20251008203120-078029d740a8 // indirect
 	golang.org/x/tools v0.38.0 // indirect
->>>>>>> b42533e0
 	golang.org/x/tools/go/expect v0.1.1-deprecated // indirect
 	golang.org/x/tools/go/packages/packagestest v0.1.1-deprecated // indirect
 	google.golang.org/protobuf v1.36.6 // indirect
@@ -268,11 +250,7 @@
 	github.com/stackitcloud/stackit-sdk-go/services/redis v0.25.1
 	github.com/subosito/gotenv v1.6.0 // indirect
 	go.uber.org/multierr v1.11.0 // indirect
-<<<<<<< HEAD
-	golang.org/x/sys v0.35.0 // indirect
-=======
 	golang.org/x/sys v0.37.0 // indirect
->>>>>>> b42533e0
 	gopkg.in/yaml.v3 v3.0.1 // indirect
 	k8s.io/api v0.32.3 // indirect
 	k8s.io/klog/v2 v2.130.1 // indirect
